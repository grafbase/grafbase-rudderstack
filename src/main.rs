<<<<<<< HEAD
use rudderanalytics::methods::Methods;
use rudderanalytics::rudder::Rudderelement;
/// use clap::{App, AppSettings, Arg, SubCommand};
=======
use rudderanalytics::client::Client;
use rudderanalytics::http::HttpClient;
use rudderanalytics::message::Message;
use clap::{App, AppSettings, Arg, SubCommand};
>>>>>>> ab408d89
use failure::Error;

fn main() -> Result<(), Error>{
    println!("Printing debug info: step-1");

    let matches = App::new("Rudderanalytics")
        .version("0.1")
        .about("Sends analytics events to Rudderstack")
        .setting(AppSettings::ColoredHelp)
        .arg(
            Arg::with_name("write-key")
                .help("Write key to send message with")
                .default_value("1xXRrCtFweOR54PIyMRCLQfFjBN")
                .short("w")
                .long("write-key")
        )
        .arg(
            Arg::with_name("data-plane-url")
                .help("Scheme and host to send to")
                .default_value("http://localhost:8080")
                .short("d")
                .long("data-plane-url")
        )
        .subcommand(SubCommand::with_name("identify").about("Send an identify event"))
        .subcommand(SubCommand::with_name("track").about("Send a track event"))
        .subcommand(SubCommand::with_name("page").about("Send a page event"))
        .subcommand(SubCommand::with_name("screen").about("Send a screen event"))
        .subcommand(SubCommand::with_name("group").about("Send a group event"))
        .subcommand(SubCommand::with_name("alias").about("Send an alias event"))
        .get_matches();

    let write_key = matches.value_of("write-key").unwrap().to_owned();
    let data_plane_url = matches.value_of("data-plane-url").unwrap().to_owned();

    println!("Supplied CLI args:-");
    println!("write-key: {}", write_key);
    println!("data-plane-url: {}", data_plane_url);

<<<<<<< HEAD
    // let matches = App::new("Rudderanalytics")
    //     .version("0.1")
    //     .about("Sends analytics events to Rudderstack")
    //     .setting(AppSettings::ColoredHelp)
    //     .arg(
    //         Arg::with_name("write-key")
    //             .help("Write key to send message with")
    //             .default_value("1xXRrCtFweOR54PIyMRCLQfFjBN")
    //             .short("w")
    //             .long("write-key")
    //     )
    //     .arg(
    //         Arg::with_name("data-plane-url")
    //             .help("Scheme and host to send to")
    //             .default_value("http://localhost:8080")
    //             .short("d")
    //             .long("data-plane-url")
    //     )
    //     .subcommand(SubCommand::with_name("identify").about("Send an identify event"))
    //     .subcommand(SubCommand::with_name("track").about("Send a track event"))
    //     .subcommand(SubCommand::with_name("page").about("Send a page event"))
    //     .subcommand(SubCommand::with_name("screen").about("Send a screen event"))
    //     .subcommand(SubCommand::with_name("group").about("Send a group event"))
    //     .subcommand(SubCommand::with_name("alias").about("Send an alias event"))
    //     .get_matches();
    
    let write_key = String::from("WRITE-KEY");
    let data_plane_url = String::from("DATA-PLANE-URL");
    
    let rudderanalytics = Rudderelement::load(write_key,data_plane_url);
    let msg = rudderanalytics::message::Identify {user_id:Some("foo".to_string()),..Default::default()};
    rudderanalytics.identify(&msg)

    // let client = HttpClient::new(
    // reqwest::Client::new(),
    // data_plane_url
    // );
    
    // let _identify = |_msg:rudderanalytics::message::Identify| -> Result<(), Error>{
    //     let message = Message::Identify(_msg);        
    //     client.send(&write_key, &message)?;
    //     Ok(())
    // };

    
    
    // _identify(rudderanalytics::message::Identify {user_id:Some("foo".to_string()),..Default::default()})
=======
    let client = HttpClient::new(
    reqwest::Client::new(),
    data_plane_url
    );

    let message = match matches.subcommand_name() {
        Some("identify") => Message::Identify(rudderanalytics::message::Identify {user_id:Some("asdf".to_string()),..Default::default()}),
        Some("track") => {
            let mut cmd_ln_inp = String::new();
            io::stdin().read_line(&mut cmd_ln_inp).expect("Failed To read Input");
            let clean_str = cmd_ln_inp.trim();
            println!("Input JSON string: {}", clean_str);
            Message::Track(serde_json::from_str(clean_str)?)
        },
        Some("page") => Message::Page(serde_json::from_reader(io::stdin())?),
        Some("screen") => Message::Screen(serde_json::from_reader(io::stdin())?),
        Some("group") => Message::Group(serde_json::from_reader(io::stdin())?),
        Some("alias") => Message::Alias(serde_json::from_reader(io::stdin())?),
        Some(_) => panic!("unknown message type"),
        None => panic!("subcommand is required"),
    };
>>>>>>> ab408d89

    println!("Printing debug info: step-2 {:#?}",message);

    client.send(&write_key, &message)?;
    Ok(())
}<|MERGE_RESOLUTION|>--- conflicted
+++ resolved
@@ -1,13 +1,9 @@
-<<<<<<< HEAD
 use rudderanalytics::methods::Methods;
 use rudderanalytics::rudder::Rudderelement;
-/// use clap::{App, AppSettings, Arg, SubCommand};
-=======
 use rudderanalytics::client::Client;
 use rudderanalytics::http::HttpClient;
 use rudderanalytics::message::Message;
 use clap::{App, AppSettings, Arg, SubCommand};
->>>>>>> ab408d89
 use failure::Error;
 
 fn main() -> Result<(), Error>{
@@ -45,81 +41,36 @@
     println!("Supplied CLI args:-");
     println!("write-key: {}", write_key);
     println!("data-plane-url: {}", data_plane_url);
-
-<<<<<<< HEAD
-    // let matches = App::new("Rudderanalytics")
-    //     .version("0.1")
-    //     .about("Sends analytics events to Rudderstack")
-    //     .setting(AppSettings::ColoredHelp)
-    //     .arg(
-    //         Arg::with_name("write-key")
-    //             .help("Write key to send message with")
-    //             .default_value("1xXRrCtFweOR54PIyMRCLQfFjBN")
-    //             .short("w")
-    //             .long("write-key")
-    //     )
-    //     .arg(
-    //         Arg::with_name("data-plane-url")
-    //             .help("Scheme and host to send to")
-    //             .default_value("http://localhost:8080")
-    //             .short("d")
-    //             .long("data-plane-url")
-    //     )
-    //     .subcommand(SubCommand::with_name("identify").about("Send an identify event"))
-    //     .subcommand(SubCommand::with_name("track").about("Send a track event"))
-    //     .subcommand(SubCommand::with_name("page").about("Send a page event"))
-    //     .subcommand(SubCommand::with_name("screen").about("Send a screen event"))
-    //     .subcommand(SubCommand::with_name("group").about("Send a group event"))
-    //     .subcommand(SubCommand::with_name("alias").about("Send an alias event"))
-    //     .get_matches();
-    
-    let write_key = String::from("WRITE-KEY");
-    let data_plane_url = String::from("DATA-PLANE-URL");
     
     let rudderanalytics = Rudderelement::load(write_key,data_plane_url);
     let msg = rudderanalytics::message::Identify {user_id:Some("foo".to_string()),..Default::default()};
     rudderanalytics.identify(&msg)
 
+
     // let client = HttpClient::new(
     // reqwest::Client::new(),
     // data_plane_url
     // );
-    
-    // let _identify = |_msg:rudderanalytics::message::Identify| -> Result<(), Error>{
-    //     let message = Message::Identify(_msg);        
-    //     client.send(&write_key, &message)?;
-    //     Ok(())
+
+    // let message = match matches.subcommand_name() {
+    //     Some("identify") => Message::Identify(rudderanalytics::message::Identify {user_id:Some("asdf".to_string()),..Default::default()}),
+    //     Some("track") => {
+    //         let mut cmd_ln_inp = String::new();
+    //         io::stdin().read_line(&mut cmd_ln_inp).expect("Failed To read Input");
+    //         let clean_str = cmd_ln_inp.trim();
+    //         println!("Input JSON string: {}", clean_str);
+    //         Message::Track(serde_json::from_str(clean_str)?)
+    //     },
+    //     Some("page") => Message::Page(serde_json::from_reader(io::stdin())?),
+    //     Some("screen") => Message::Screen(serde_json::from_reader(io::stdin())?),
+    //     Some("group") => Message::Group(serde_json::from_reader(io::stdin())?),
+    //     Some("alias") => Message::Alias(serde_json::from_reader(io::stdin())?),
+    //     Some(_) => panic!("unknown message type"),
+    //     None => panic!("subcommand is required"),
     // };
 
-    
-    
-    // _identify(rudderanalytics::message::Identify {user_id:Some("foo".to_string()),..Default::default()})
-=======
-    let client = HttpClient::new(
-    reqwest::Client::new(),
-    data_plane_url
-    );
+    // println!("Printing debug info: step-2 {:#?}",message);
 
-    let message = match matches.subcommand_name() {
-        Some("identify") => Message::Identify(rudderanalytics::message::Identify {user_id:Some("asdf".to_string()),..Default::default()}),
-        Some("track") => {
-            let mut cmd_ln_inp = String::new();
-            io::stdin().read_line(&mut cmd_ln_inp).expect("Failed To read Input");
-            let clean_str = cmd_ln_inp.trim();
-            println!("Input JSON string: {}", clean_str);
-            Message::Track(serde_json::from_str(clean_str)?)
-        },
-        Some("page") => Message::Page(serde_json::from_reader(io::stdin())?),
-        Some("screen") => Message::Screen(serde_json::from_reader(io::stdin())?),
-        Some("group") => Message::Group(serde_json::from_reader(io::stdin())?),
-        Some("alias") => Message::Alias(serde_json::from_reader(io::stdin())?),
-        Some(_) => panic!("unknown message type"),
-        None => panic!("subcommand is required"),
-    };
->>>>>>> ab408d89
-
-    println!("Printing debug info: step-2 {:#?}",message);
-
-    client.send(&write_key, &message)?;
-    Ok(())
+    // client.send(&write_key, &message)?;
+    // Ok(())
 }